--- conflicted
+++ resolved
@@ -102,11 +102,6 @@
 
 def model_state(dataset, country, state, starting_beds, interventions=None):
 
-<<<<<<< HEAD
-    # we should cut this, only used by the get_timeseries function, but probably not needed
-    MODEL_INTERVAL = 4
-
-=======
     # Constants
     start_time = time.time()
     HOSPITALIZATION_RATE = 0.0727
@@ -114,62 +109,8 @@
     TOTAL_INFECTED_PERIOD = 12
     MODEL_INTERVAL = 4
     POP = dataset.get_population_by_country_state(country, state)
->>>>>>> f50037bb
     # Pack all of the assumptions and parameters into a dict that can be passed into the model
-    DATA_PARAMETERS = {
-        "timeseries": dataset.get_timeseries_by_country_state(
-            country, state, MODEL_INTERVAL
-        ),
-        "beds": dataset.get_beds_by_country_state(country, state),
-        "population": dataset.get_population_by_country_state(country, state),
-    }
-
     MODEL_PARAMETERS = {
-<<<<<<< HEAD
-        "model": "seir",
-        "use_harvard_params": False,  # If True use the harvard parameters directly, if not calculate off the above
-        "fix_r0": False,  # If True use the parameters that make R0 2.4, if not calculate off the above
-        "days_to_model": 270,
-        ## Variables for calculating model parameters Hill -> our names/calcs
-        # IncubPeriod: Average incubation period, days - presymptomatic_period
-        # DurMildInf: Average duration of mild infections, days - duration_mild_infections
-        # FracMild: Average fraction of (symptomatic) infections that are mild - (1 - hospitalization_rate)
-        # FracSevere: Average fraction of (symptomatic) infections that are severe - hospitalization_rate * hospitalized_cases_requiring_icu_care
-        # FracCritical: Average fraction of (symptomatic) infections that are critical - hospitalization_rate * hospitalized_cases_requiring_icu_care
-        # CFR: Case fatality rate (fraction of infections that eventually result in death) - case_fatality_rate
-        # DurHosp: Average duration of hospitalization (time to recovery) for individuals with severe infection, days - hospital_time_recovery
-        # TimeICUDeath: Average duration of ICU admission (until death or recovery), days - icu_time_death
-        # LOGIC ON INITIAL CONDITIONS:
-        # hospitalized = case load from timeseries on last day of data / 4
-        # mild = hospitalized / hospitalization_rate
-        # icu = hospitalized * hospitalized_cases_requiring_icu_care
-        # expoosed = exposed_infected_ratio * mild
-        "presymptomatic_period": 3,  # Time before exposed are infectious, In days
-        "duration_mild_infections": 6,  # Time mildly infected poeple stay sick, In days
-        "hospital_time_recovery": 11,  # Duration of hospitalization, In days
-        "icu_time_death": 7,  # Time from ICU admission to death, In days
-        "beta": 0.5,
-        "beta_hospitalized": 0.1,
-        "beta_icu": 0.1,
-        "hospitalization_rate": 0.0727,
-        "hospitalized_cases_requiring_icu_care": 0.1397,
-        "case_fatality_rate": 0.0109341104294479,
-        "exposed_from_infected": True,
-        "exposed_infected_ratio": 1,
-        "hospital_capacity_change_daily_rate": 1.05,
-        "max_hospital_capacity_factor": 2.07,
-        "initial_hospital_bed_utilization": 0.6,
-        "interventions": interventions,
-    }
-
-    MODEL_PARAMETERS["case_fatality_rate_hospitals_overwhelmed"] = (
-        MODEL_PARAMETERS["hospitalization_rate"]
-        * MODEL_PARAMETERS["hospitalized_cases_requiring_icu_care"]
-    )
-
-    MODEL_PARAMETERS.update(DATA_PARAMETERS)
-
-=======
         # Pack the changeable model parameters
         "timeseries": dataset.get_timeseries_by_country_state(
             country, state, MODEL_INTERVAL
@@ -226,7 +167,6 @@
     }
     MODEL_PARAMETERS["exposed_infected_ratio"] = 1 / MODEL_PARAMETERS["beta"]
 
->>>>>>> f50037bb
     [results, soln] = CovidTimeseriesModelSIR().forecast_region(
         model_parameters=MODEL_PARAMETERS
     )
