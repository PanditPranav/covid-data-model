import logging
import iminuit
# TODO use JAX for numpy XLA acceleration
#from jax.config import config
#config.update("jax_enable_x64", True) # enable float64 precision
import numpy as np
# from jax import numpy as np
import os
import us
<<<<<<< HEAD
import os
import pickle
=======
import dill as pickle
import numpy as np
>>>>>>> 014aa9b0
from pprint import pformat
import pandas as pd
#from jax.scipy.stats import gamma, norm
from scipy.stats import gamma, norm
from copy import deepcopy
from matplotlib import pyplot as plt
from datetime import datetime, timedelta
from multiprocessing import Pool
from pyseir.models import suppression_policies
from pyseir import load_data
from pyseir.models.seir_model import SEIRModel
from pyseir.models.seir_model_age import SEIRModelAge
from libs.datasets.dataset_utils import AggregationLevel
from pyseir.parameters.parameter_ensemble_generator import ParameterEnsembleGenerator
from pyseir.parameters.parameter_ensemble_generator_age import \
    ParameterEnsembleGeneratorAge
from pyseir.load_data import HospitalizationDataType
from pyseir.utils import get_run_artifact_path, RunArtifact
from pyseir.inference.fit_results import load_inference_result


def calc_chi_sq(obs, predicted, stddev):
    return np.sum((obs - predicted) ** 2 / stddev ** 2)


class ModelFitter:
    """
    Fit a SEIR model and suppression policy for a geographic unit (county or
    state) against case, hospitalization, and mortality data.  The error model
    to blend these is dominated by systematic uncertainties rather than
    statistical ones. We allow for relative rates of confirmed cases, hosp and
    deaths to float, allowing the fitter to focus on the shape parameters rather
    than absolutes.

    Parameters
    ----------
    fips: str
        State or county fips code.
    ref_date: datetime
        Date to reference against. This should be before the first case.
    min_deaths: int
        Minimum number of fatalities to use death data.
    n_years: int
        Number of years to run the simulation for.
    cases_to_deaths_err_factor: float
        To control chi2 mix between cases and deaths, we multiply the systematic
        errors of cases by this number. Thus higher numbers reduce the influence
        of case data on the fit.
    hospital_to_deaths_err_factor: float
        To control chi2 mix between hospitalization and deaths, we multiply the
        systematic errors of cases by this number. Thus higher numbers reduce
        the influence of hospitalization data on the fit.
    percent_error_on_max_observation: float
        Relative error on the max observation in each category.  The reltive
        errors are then scaled based on the sqrt(observed value / observed max)
        relative to the max. The overall scale here doesn't influence the max
        likelihood fit, but it does influence the prior blending and error
        estimates.  0.5 = 50% error. Best to be conservatively high.
    with_age_structure: bool
        Whether run model with age structure.
    """

    DEFAULT_FIT_PARAMS = dict(
        R0=3.4, limit_R0=[2, 4.5], error_R0=.05,
        log10_I_initial=1, limit_log10_I_initial=[.333, 2],
        error_log10_I_initial=.33,
        t0=60, limit_t0=[10, 80], error_t0=2.0,
        eps=.3, limit_eps=[.20, 1.2], error_eps=.005,
        t_break=20, limit_t_break=[5, 40], error_t_break=1,
        test_fraction=.1, limit_test_fraction=[0.02, 1], error_test_fraction=.02,
        hosp_fraction=.7, limit_hosp_fraction=[0.25, 1], error_hosp_fraction=.05,
        # Let's not fit this to start...
        errordef=.5
    )

    PARAM_SETS = {
          ('HI',): dict(
              eps=0.25, t0=75, t_break=10, limit_t0=[50, 90]
          )
    }

    steady_state_exposed_to_infected_ratio = 1.2

    def __init__(self,
                 fips,
                 ref_date=datetime(year=2020, month=1, day=1),
                 min_deaths=2,
                 n_years=1,
                 cases_to_deaths_err_factor=.5,
                 hospital_to_deaths_err_factor=.5,
                 percent_error_on_max_observation=0.5,
                 with_age_structure=False):

        # Seed the random state. It is unclear whether this propagates to the
        # Minuit optimizer.
        np.random.seed(seed=42)

        self.fips = fips
        self.ref_date = ref_date
        self.min_deaths = min_deaths
        self.t_list = np.linspace(0, int(365 * n_years), int(365 * n_years) + 1)
        self.cases_to_deaths_err_factor = cases_to_deaths_err_factor
        self.hospital_to_deaths_err_factor = hospital_to_deaths_err_factor
        self.percent_error_on_max_observation = percent_error_on_max_observation
        self.t0_guess = 60
        self.with_age_structure = with_age_structure

        if len(fips) == 2:  # State FIPS are 2 digits
            self.agg_level = AggregationLevel.STATE
            self.state_obj = us.states.lookup(self.fips)
            self.state = self.state_obj.name

            self.times, self.observed_new_cases, self.observed_new_deaths = \
                load_data.load_new_case_data_by_state(self.state, self.ref_date)

            self.hospital_times, self.hospitalizations, self.hospitalization_data_type = \
                load_data.load_hospitalization_data_by_state(self.state_obj.abbr, t0=self.ref_date)
            self.display_name = self.state
        else:
            self.agg_level = AggregationLevel.COUNTY
            geo_metadata = load_data.load_county_metadata().set_index('fips').loc[fips].to_dict()
            state = geo_metadata['state']
            self.state_obj = us.states.lookup(state)
            county = geo_metadata['county']
            if county:
                self.display_name = county + ', ' + state
            else:
                self.display_name = state
            # TODO Swap for new data source.
            self.times, self.observed_new_cases, self.observed_new_deaths = \
                load_data.load_new_case_data_by_fips(self.fips, t0=self.ref_date)
            self.hospital_times, self.hospitalizations, self.hospitalization_data_type = \
                load_data.load_hospitalization_data(self.fips, t0=self.ref_date)

        self.cases_stdev, self.hosp_stdev, self.deaths_stdev = self.calculate_observation_errors()
        self.set_inference_parameters()

        self.model_fit_keys = ['R0', 'eps', 't_break', 'log10_I_initial']

        self.SEIR_kwargs = self.get_average_seir_parameters()
        self.fit_results = None
        self.mle_model = None

        self.chi2_deaths = None
        self.chi2_cases = None
        self.chi2_hosp = None
        self.dof_deaths = None
        self.dof_cases = None
        self.dof_hosp = None

    def set_inference_parameters(self):
        """
        Setup inference parameters based on data availability and manual
        overrides.  As data becomes more sparse, we further constrain the fit,
        which improves stability substantially.
        """
        self.fit_params = self.DEFAULT_FIT_PARAMS
        # Update any state specific params.
        for k, v in self.PARAM_SETS.items():
            if self.state_obj.abbr in k:
                self.fit_params.update(v)

        self.fit_params['fix_hosp_fraction'] = self.hospitalizations is None
        if self.fit_params['fix_hosp_fraction']:
            self.fit_params['hosp_fraction'] = 1

        if len(self.fips) == 5:
            OBSERVED_NEW_CASES_GUESS_THRESHOLD = 2
            idx_enough_cases = np.argwhere(np.cumsum(self.observed_new_cases) >= OBSERVED_NEW_CASES_GUESS_THRESHOLD)[0][0]
            initial_cases_guess = np.cumsum(self.observed_new_cases)[idx_enough_cases]
            t0_guess = list(self.times)[idx_enough_cases]

            state_fit_result = load_inference_result(fips=self.state_obj.fips)
            self.fit_params['t0'] = t0_guess

            total_cases = np.sum(self.observed_new_cases)
            self.fit_params['log10_I_initial'] = np.log10(initial_cases_guess / self.fit_params['test_fraction'])
            self.fit_params['limit_t0'] = state_fit_result['t0'] - 20, state_fit_result['t0'] + 30
            self.fit_params['t_break'] = state_fit_result['t_break'] - (t0_guess - state_fit_result['t0'])
            self.fit_params['R0'] = state_fit_result['R0']
            self.fit_params['test_fraction'] = state_fit_result['test_fraction']
            self.fit_params['eps'] = state_fit_result['eps']
            if total_cases < 100:
                self.fit_params['t_break'] = 10
                self.fit_params['fix_test_fraction'] = True
                self.fit_params['fix_R0'] = True
                self.fit_params['limit_t0'] = state_fit_result['t0'] - 5, \
                                              state_fit_result['t0'] + 30
            if total_cases < 50:
                self.fit_params['fix_eps'] = True
                self.fit_params['fix_t_break'] = True

    def get_average_seir_parameters(self):
        """
        Generate the additional fitter candidates from the ensemble generator. This
        has the suppression policy and R0 keys removed.

        Returns
        -------
        SEIR_kwargs: dict
            The average ensemble params.
        """
        if self.with_age_structure:
            parameter_generator = ParameterEnsembleGeneratorAge
        else:
            parameter_generator = ParameterEnsembleGenerator

        SEIR_kwargs = parameter_generator(
                fips=self.fips,
                N_samples=5000,
                t_list=self.t_list,
                suppression_policy=None).get_average_seir_parameters()

        SEIR_kwargs = {k: v for k, v in SEIR_kwargs.items() if k not in self.fit_params}
        del SEIR_kwargs['suppression_policy']
        del SEIR_kwargs['I_initial']
        return SEIR_kwargs

    def calculate_observation_errors(self):
        """
        Generate the errors on the observations.
        Here we throw out a few assumptions to plant a flag...
        1. Systematic errors dominate and are likely of order 50% at least based
        on 100% undercounting of deaths and hospitalizations in many places.
        Though we account for static undercounting by letting case and hosp
        counts float, so lets assume the error is a bit smaller for now.
        2. 100% is too small for 1 case count or mortality.. We should be much
           more confident in large numbers of observations
        3. TODO: Deal with this fact.. Actual observations are lower bounds.
                 Need asymmetric errors.
        As an error model, absolutes are less important to our problem compared
        to getting relative error scaling reasonably done. This is not true if
        drawing contours and confidence intervals which is why we choose large
        conservative errors to overestimate the uncertainty.
        As a relative scaling model we think about Poisson processes and scale
        the errors in the following way:
        1. Set the error of the largest observation to 100% of its value.
        2. Scale all other errors based on sqrt(value) * sqrt(max_value)

        Returns
        -------
        cases_stdev: array-like
            Float uncertainties (stdev) for case data.
        hosp_stdev: array-like
            Float uncertainties (stdev) for hosp data.
        deaths_stdev: array-like
            Float uncertainties (stdev) for death data.
            Float uncertainties (stdev) for death data.
        """
        # Stdev 50% of values.
        cases_stdev = self.percent_error_on_max_observation * self.cases_to_deaths_err_factor \
                      * self.observed_new_cases ** 0.5 * self.observed_new_cases.max() ** 0.5
        deaths_stdev = self.percent_error_on_max_observation \
                       * self.observed_new_deaths ** 0.5 * self.observed_new_deaths.max() ** 0.5

        # Add a bit more error in cases with very few deaths, cases, or hosps. Specifically, we
        # inflate error bars for very small numbers of deaths, cases, and hosps
        # since these clearly reduce the fit accuracy (and individual events are
        # rife with systematic issues).
        deaths_stdev[self.observed_new_deaths <= 4] = deaths_stdev[self.observed_new_deaths <= 4] * 3
        cases_stdev[self.observed_new_cases <= 4] = cases_stdev[self.observed_new_cases <= 4] * 3

        # If cumulative hospitalizations, differentiate.
        if self.hospitalization_data_type is HospitalizationDataType.CUMULATIVE_HOSPITALIZATIONS:
            hosp_data = (self.hospitalizations[1:] - self.hospitalizations[:-1]).clip(min=0)
            hosp_stdev = self.percent_error_on_max_observation * \
                         self.hospital_to_deaths_err_factor * hosp_data ** 0.5 * hosp_data.max() ** 0.5
            # Increase errors a bit for very low hospitalizations. There are clear outliers due to data quality.
            hosp_stdev[hosp_data <= 2] *= 3

        elif self.hospitalization_data_type is HospitalizationDataType.CURRENT_HOSPITALIZATIONS:
            hosp_data = self.hospitalizations
            hosp_stdev = self.percent_error_on_max_observation \
                         * self.hospital_to_deaths_err_factor * hosp_data ** 0.5 * hosp_data.max() ** 0.5
            # Increase errors a bit for very low hospitalizations. There are clear outliers due to data quality.
            hosp_stdev[hosp_data <= 2] *= 3
        else:
            hosp_stdev = None

        # Zero inflated poisson. This is set to a value that still provides some
        # constraints toward zero.
        cases_stdev[cases_stdev == 0] = 1e2
        deaths_stdev[deaths_stdev == 0] = 1e2
        if hosp_stdev is not None:
            hosp_stdev[hosp_stdev == 0] = 1e2

        return cases_stdev, hosp_stdev, deaths_stdev

    def run_model(self, R0, eps, t_break, log10_I_initial):
        """
        Generate the model and run.

        Parameters
        ----------
        R0: float
            Basic reproduction number
        eps: float
            Fraction of reduction in contact rates as result of  to suppression
            policy projected into future.
        t_break: float
            Timing for the switch in suppression policy.
        log10_I_initial:
            log10 initial infections.

        Returns
        -------
        model: SEIRModel
            The SEIR model that has been run.
        """
        suppression_policy = suppression_policies.generate_two_step_policy(self.t_list, eps, t_break)

        if self.with_age_structure:
            age_distribution = self.SEIR_kwargs['N'] / self.SEIR_kwargs['N'].sum()
            seir_model = SEIRModelAge
        else:
            age_distribution = 1
            seir_model = SEIRModel

        # Load up some number of initial exposed so the initial flow into
        # infected is stable.
        self.SEIR_kwargs['E_initial'] = \
            self.steady_state_exposed_to_infected_ratio * 10 ** log10_I_initial * age_distribution

        model = seir_model(
                R0=R0,
                suppression_policy=suppression_policy,
                I_initial=10 ** log10_I_initial * age_distribution,
                **self.SEIR_kwargs)

        model.run()
        return model

    def _fit_seir(self, R0, t0, eps, t_break, test_fraction, hosp_fraction,
                  log10_I_initial):
        """
        Fit SEIR model by MLE.

        Parameters
        ----------
        R0: float
            Basic reproduction number
        t0: float
            Epidemic starting time.
        eps: float
            Fraction of reduction in contact rates as result of  to suppression
            policy projected into future.
        t_break: float
            Timing for the switch in suppression policy.
        test_fraction: float
            Fraction of cases that get tested.
        hosp_fraction: float
            Fraction of actual hospitalizations vs the total.
        log10_I_initial:
            log10 initial infections.

        Returns
        -------
          : float
            Chi square of fitting model to observed cases and deaths.
        """
        l = locals()
        model_kwargs = {k: l[k] for k in self.model_fit_keys}
        model = self.run_model(**model_kwargs)

        # -----------------------------------
        # Chi2 Cases
        # -----------------------------------
        # Extract the predicted rates from the model.
        predicted_cases = (test_fraction * model.gamma
                           * np.interp(self.times, self.t_list + t0, model.results['total_new_infections'], left=0, right=0))
        chi2_cases = calc_chi_sq(self.observed_new_cases, predicted_cases, self.cases_stdev)

        # -----------------------------------
        # Chi2 Hospitalizations
        # -----------------------------------
        if self.hospitalization_data_type is HospitalizationDataType.CURRENT_HOSPITALIZATIONS:
            predicted_hosp = hosp_fraction * np.interp(self.hospital_times,
                                                       self.t_list + t0,
                                                       model.results['HGen'] + model.results['HICU'],
                                                       left=0, right=0)
            chi2_hosp = calc_chi_sq(self.hospitalizations, predicted_hosp, self.hosp_stdev)
            self.dof_hosp = (self.observed_new_cases > 0).sum()

        elif self.hospitalization_data_type is HospitalizationDataType.CUMULATIVE_HOSPITALIZATIONS:
            # Cumulative, so differentiate the data
            cumulative_hosp_predicted = model.results['HGen_cumulative'] + model.results['HICU_cumulative']
            new_hosp_predicted = cumulative_hosp_predicted[1:] - cumulative_hosp_predicted[:-1]
            new_hosp_predicted = hosp_fraction * np.interp(self.hospital_times[1:], self.t_list[1:] + t0, new_hosp_predicted, left=0, right=0)
            new_hosp_observed = self.hospitalizations[1:] - self.hospitalizations[:-1]

            chi2_hosp = calc_chi_sq(new_hosp_observed, new_hosp_predicted, self.hosp_stdev)
            self.dof_hosp = (self.observed_new_cases > 0).sum()
        else:
            chi2_hosp = 0
            self.dof_hosp = 1e-10

        # -----------------------------------
        # Chi2 Deaths
        # -----------------------------------
        # Only use deaths if there are enough observations..
        predicted_deaths = np.interp(self.times, self.t_list + t0, model.results['total_deaths_per_day'], left=0, right=0)
        if self.observed_new_deaths.sum() > self.min_deaths:
            chi2_deaths = calc_chi_sq(self.observed_new_deaths, predicted_deaths, self.deaths_stdev)
        else:
            chi2_deaths = 0

        self.chi2_deaths = chi2_deaths
        self.chi2_cases = chi2_cases
        self.chi2_hosp = chi2_hosp
        self.dof_deaths = (self.observed_new_deaths > 0).sum()
        self.dof_cases = (self.observed_new_cases > 0).sum()

        return chi2_deaths + chi2_cases + chi2_hosp

    def get_posterior_estimate_eps(self, R0, eps, eps_error, plot=False):
        """
        Generate a posterior estimate for epsilon based on the inferred R0. This
        is a little weird right now since we actually want a prior on Reff. So
        in this case we use the inferred R0 to convert eps -> Reff, apply a
        prior, and invert this transform to get back to the epsilon Max
        A-Posteriori (MAP) estimate.
        Returns
        -------
        posterior_map_estimate: float
            Max A-Posteriori (MAP) estimate for epsilon.
        """
        R_eff = R0 * eps
        R_eff_stdev = R0 * eps_error

        x = np.linspace(0.00, 10, 1001)
        delta_x = x[1] - x[0]

        # This implements a hard lower limit of 0.80
        prior = gamma.pdf((x - 0.80) / 1.5, 1.1)
        # Add a tiny amount to the likelihood to prevent zero common support
        # between the prior and likelihood functions.
        likelihood = norm.pdf(x, R_eff, R_eff_stdev) + 0.0001
        posterior = prior * likelihood
        posterior = posterior / (posterior.sum() * delta_x)
        posterior_MAP_estimate = x[np.argmax(posterior)] / R0

        if plot:
            plt.plot(x, prior, label='Prior')
            plt.plot(x, likelihood, label='Likelihood')
            plt.plot(x, posterior, label='Posterior')
            plt.grid()
            plt.legend()

        return posterior_MAP_estimate

    def fit(self):
        """
        Fit a model to the data.
        """
        minuit = iminuit.Minuit(self._fit_seir, **self.fit_params, print_level=1)

        if os.environ.get('PYSEIR_FAST_AND_DIRTY'):
           minuit.strategy = 0

        # run MIGRAD algorithm for optimization.
        # for details refer: https://root.cern/root/html528/TMinuit.html
        minuit.migrad(precision=1e-6)
        self.fit_results = dict(fips=self.fips, **dict(minuit.values))
        self.fit_results.update({k + '_error': v for k, v in dict(minuit.errors).items()})

        # This just updates chi2 values
        self._fit_seir(**dict(minuit.values))

        if self.fit_results['eps'] < 0.1:
            raise RuntimeError(f'Fit failed for {self.state, self.fips}: '
                               f'Epsilon == 0 which implies lack of convergence.')

        # Sometimes this is estimated to be way to small (incorrectly since we
        # don't know the true error model). This is a problem for bayesian
        # updates. Set a lower bound for the error here.
        self.fit_results['eps_error'] = max(self.fit_results['eps_error'], 0.05)

        self.fit_results['eps'] = self.get_posterior_estimate_eps(
            R0=self.fit_results['R0'], eps=self.fit_results['eps'],
            eps_error=self.fit_results['eps_error'])

        if np.isnan(self.fit_results['t0']):
            logging.error(f'Could not compute MLE values for {self.display_name}')
            self.fit_results['t0_date'] = (self.ref_date + timedelta(days=self.t0_guess)).isoformat()
        else:
            self.fit_results['t0_date'] = (self.ref_date + timedelta(days=self.fit_results['t0'])).isoformat()
        self.fit_results['t_today'] = (datetime.today() - self.ref_date).days

        self.fit_results['Reff'] = self.fit_results['R0'] * self.fit_results['eps']

        self.fit_results['chi2_cases'] = self.chi2_cases
        if self.hospitalizations is not None:
            self.fit_results['chi2_hosps'] = self.chi2_hosp
        self.fit_results['chi2_deaths'] = self.chi2_deaths

        if self.hospitalization_data_type:
            self.fit_results['hospitalization_data_type'] = self.hospitalization_data_type.value
        else:
            self.fit_results['hospitalization_data_type'] = self.hospitalization_data_type

        try:
            param_state = minuit.get_param_states()
            logging.info(f'Fit Results for {self.display_name} \n {param_state}')
        except:
            param_state = dict(minuit.values)
            logging.info(f'Fit Results for {self.display_name} \n {param_state}')

        logging.info(f'Complete fit results for {self.display_name} \n {pformat(self.fit_results)}')
        self.mle_model = self.run_model(**{k: self.fit_results[k] for k in self.model_fit_keys})

    def plot_fitting_results(self):
        """
        Plotting model fitting results.
        """
        data_dates = [self.ref_date + timedelta(days=t) for t in self.times]
        if self.hospital_times is not None:
            hosp_dates = [self.ref_date + timedelta(days=float(t)) for t in self.hospital_times]
        model_dates = [self.ref_date + timedelta(days=t + self.fit_results['t0']) for t in self.t_list]

        # Don't display the zero-inflated error bars
        cases_err = np.array(self.cases_stdev)
        cases_err[self.observed_new_cases == 0] = 0
        death_err = deepcopy(self.deaths_stdev)
        death_err[self.observed_new_deaths == 0] = 0
        if self.hosp_stdev is not None:
            hosp_stdev = deepcopy(self.hosp_stdev)
            hosp_stdev[hosp_stdev > 1e5] = 0

        plt.figure(figsize=(18, 12))
        plt.errorbar(data_dates, self.observed_new_cases, yerr=cases_err,
                     marker='o', linestyle='', label='Observed Cases Per Day',
                     color='steelblue', capsize=3, alpha=.4, markersize=10)
        plt.errorbar(data_dates, self.observed_new_deaths, yerr=death_err,
                     marker='d', linestyle='', label='Observed Deaths Per Day',
                     color='firebrick', capsize=3, alpha=.4, markersize=10)

        plt.plot(model_dates, self.mle_model.results['total_new_infections'],
                 label='Estimated Total New Infections Per Day', linestyle='--',
                 lw=4, color='steelblue')
        plt.plot(model_dates,
                 self.fit_results['test_fraction'] * self.mle_model.results[
                     'total_new_infections'],
                 label='Estimated Tested New Infections Per Day',
                 color='steelblue', lw=4)

        plt.plot(model_dates, self.mle_model.results['total_deaths_per_day'],
                 label='Model Deaths Per Day', color='firebrick', lw=4)

        if self.hospitalization_data_type is HospitalizationDataType.CUMULATIVE_HOSPITALIZATIONS:
            new_hosp_observed = self.hospitalizations[
                                1:] - self.hospitalizations[:-1]
            plt.errorbar(hosp_dates[1:], new_hosp_observed, yerr=hosp_stdev,
                         marker='s', linestyle='',
                         label='Observed New Hospitalizations Per Day',
                         color='darkseagreen', capsize=3, alpha=1)
            predicted_hosp = (self.mle_model.results['HGen_cumulative'] +
                              self.mle_model.results['HICU_cumulative'])
            predicted_hosp = predicted_hosp[1:] - predicted_hosp[:-1]
            plt.plot(model_dates[1:],
                     self.fit_results['hosp_fraction'] * predicted_hosp,
                     label='Estimated Total New Hospitalizations Per Day',
                     linestyle='-.', lw=4, color='darkseagreen', markersize=10)
        elif self.hospitalization_data_type is HospitalizationDataType.CURRENT_HOSPITALIZATIONS:
            plt.errorbar(hosp_dates, self.hospitalizations, yerr=hosp_stdev,
                         marker='s', linestyle='',
                         label='Observed Total Current Hospitalizations',
                         color='darkseagreen', capsize=3, alpha=.5,
                         markersize=10)
            predicted_hosp = (self.mle_model.results['HGen'] + self.mle_model.results['HICU'])
            plt.plot(model_dates,
                     self.fit_results['hosp_fraction'] * predicted_hosp,
                     label='Estimated Total Current Hospitalizations',
                     linestyle='-.', lw=4, color='darkseagreen')

        plt.plot(model_dates,
                 self.fit_results['hosp_fraction'] * self.mle_model.results['HICU'],
                 label='Estimated ICU Occupancy',
                 linestyle=':', lw=6, color='black')
        plt.plot(model_dates,
                 self.fit_results['hosp_fraction'] * self.mle_model.results['HGen'],
                 label='Estimated General Occupancy',
                 linestyle=':', lw=4, color='black', alpha=0.4)

        plt.yscale('log')
        y_lim = plt.ylim(.8e0)

        start_intervention_date = self.ref_date + timedelta(days=self.fit_results['t_break'] + self.fit_results['t0'])
        stop_intervention_date = start_intervention_date + timedelta(days=14)

        plt.fill_betweenx([y_lim[0], y_lim[1]],
                          [start_intervention_date, start_intervention_date],
                          [stop_intervention_date, stop_intervention_date], alpha=0.2, label='Estimated Intervention')

        running_total = timedelta(days=0)
        for i_label, k in enumerate((
                'symptoms_to_hospital_days',
                'hospitalization_length_of_stay_general',
                'hospitalization_length_of_stay_icu')):

            end_time = timedelta(days=self.SEIR_kwargs[k])
            x = start_intervention_date + running_total
            y = 1.5 ** (i_label + 1)
            plt.errorbar(x=[x],
                         y=[y],
                         xerr=[[timedelta(days=0)], [end_time]],
                         marker='', capsize=8, color='k', elinewidth=3, capthick=3)
            plt.text(x + (end_time + timedelta(days=2)), y, k.replace('_', ' ').title(), fontsize=14)
            running_total += end_time

        if self.SEIR_kwargs['beds_ICU'] > 0:
            plt.hlines(self.SEIR_kwargs['beds_ICU'], *plt.xlim(), color='k', linestyles='-', linewidths=6, alpha=0.2)
            plt.text(data_dates[0] + timedelta(days=5), self.SEIR_kwargs['beds_ICU'] * 1.1, 'Available ICU Capacity',
                    color='k', alpha=0.5, fontsize=15)

        plt.ylim(*y_lim)
        plt.xlim(min(model_dates[0], data_dates[0]), data_dates[-1] + timedelta(days=150))
        plt.xticks(rotation=30, fontsize=14)
        plt.yticks(fontsize=14)
        plt.legend(loc=4, fontsize=14)
        plt.grid(which='both', alpha=.5)
        plt.title(self.display_name, fontsize=20)

        for i, (k, v) in enumerate(self.fit_results.items()):

            fontweight = 'bold' if k in ('R0', 'Reff') else 'normal'

            if np.isscalar(v) and not isinstance(v, str):
                plt.text(1.05, .7 - 0.032 * i, f'{k}={v:1.3f}', transform=plt.gca().transAxes, fontsize=15, alpha=.6, fontweight=fontweight)
            else:
                plt.text(1.05, .7 - 0.032 * i, f'{k}={v}', transform=plt.gca().transAxes, fontsize=15, alpha=.6, fontweight=fontweight)

        output_file = get_run_artifact_path(self.fips, RunArtifact.MLE_FIT_REPORT)
        plt.savefig(output_file, bbox_inches='tight')
        plt.close()

        self.mle_model.plot_results()
        plt.savefig(output_file.replace('mle_fit_results', 'mle_fit_model'), bbox_inches='tight')
        plt.close()

    @classmethod
    def run_for_fips(cls, fips, n_retries=3, with_age_structure=False):
        """
        Run the model fitter for a state or county fips code.

        Parameters
        ----------
        fips: str
            2-digit state or 5-digit county fips code.
        n_retries: int
            The model fitter is stochastic in nature and a seed cannot be set.
            This is a bandaid until more sophisticated retries can be
            implemented.
        with_age_structure: bool
            If True run model with age structure.

        Returns
        -------
        : ModelFitter
        """
        # Assert that there are some cases for counties
        if len(fips) == 5:
            _, observed_new_cases, _ = load_data.load_new_case_data_by_fips(
                fips, t0=datetime.today())
            if observed_new_cases.sum() < 1:
                return None

        try:
            retries_left = n_retries
            model_is_empty = True
            while retries_left > 0 and model_is_empty:
                model_fitter = cls(fips=fips, with_age_structure=with_age_structure)
                try:
                    model_fitter.fit()
                    if model_fitter.mle_model and os.environ.get('PYSEIR_PLOT_RESULTS') == 'True':
                        model_fitter.plot_fitting_results()
                except RuntimeError as e:
                    logging.warning('No convergence.. Retrying ' + str(e))
                retries_left = retries_left - 1
                if model_fitter.mle_model:
                    model_is_empty = False
            if retries_left <= 0 and model_is_empty:
                raise RuntimeError(f'Could not converge after {n_retries} for fips {fips}')
        except Exception:
            logging.exception(f"Failed to run {fips}")
            return None
        return model_fitter


def _execute_model_for_fips(fips):
    if fips:
        model_fitter = ModelFitter.run_for_fips(fips)
        return model_fitter
    logging.warning(f'Not funning model run for ${fips}')
    return None

def _persist_results_per_state(state_df):
    county_output_file = get_run_artifact_path(state_df.fips[0], RunArtifact.MLE_FIT_RESULT)
    data = state_df.drop(['state', 'mle_model'], axis=1)
    data.to_json(county_output_file)

    for fips, county_series in state_df.iterrows():
        with open(get_run_artifact_path(fips, RunArtifact.MLE_FIT_MODEL), 'wb') as f:
            pickle.dump(county_series.mle_model, f)


def build_county_list(state):
    """
    Build the and return the fips list
    """
    state_obj = us.states.lookup(state)
    logging.info(f'Get fips list for state {state_obj.name}')

    df_whitelist = load_data.load_whitelist()
    df_whitelist = df_whitelist[df_whitelist['inference_ok'] == True]

    all_fips = df_whitelist[df_whitelist['state'].str.lower() == state_obj.name.lower()].fips.tolist()

    return all_fips


def run_state(state, states_only=False, with_age_structure=False):
    """
    Run the fitter for each county in a state.

    Parameters
    ----------
    state: str
        State to run against.
    states_only: bool
        If True only run the state level.
    with_age_structure: bool
        If True run model with age structure.
    """
    state_obj = us.states.lookup(state)
    logging.info(f'Running MLE fitter for state {state_obj.name}')

    model_fitter = ModelFitter.run_for_fips(fips=state_obj.fips, with_age_structure=with_age_structure)

    df_whitelist = load_data.load_whitelist()
    df_whitelist = df_whitelist[df_whitelist['inference_ok'] == True]

    output_path = get_run_artifact_path(state_obj.fips, RunArtifact.MLE_FIT_RESULT)
    data = pd.DataFrame(model_fitter.fit_results, index=[state_obj.fips])
    data.to_json(output_path)

    with open(get_run_artifact_path(state_obj.fips, RunArtifact.MLE_FIT_MODEL), 'wb') as f:
        pickle.dump(model_fitter.mle_model, f)

    # Run the counties.
    if not states_only:
        df_whitelist = load_data.load_whitelist()
        df_whitelist = df_whitelist[df_whitelist['inference_ok'] == True]

        all_fips = df_whitelist[df_whitelist['state'].str.lower() == state_obj.name.lower()].fips.values

        if len(all_fips) > 0:
            p = Pool()
            fitters = p.map(ModelFitter.run_for_fips, all_fips)
            p.close()

            county_output_file = get_run_artifact_path(all_fips[0], RunArtifact.MLE_FIT_RESULT)
            data = pd.DataFrame([fit.fit_results for fit in fitters if fit])
            data.to_json(county_output_file)

            # Serialize the model results.
            for fips, fitter in zip(all_fips, fitters):
                if fitter:
                    with open(get_run_artifact_path(fips, RunArtifact.MLE_FIT_MODEL), 'wb') as f:
                        pickle.dump(fitter.mle_model, f)<|MERGE_RESOLUTION|>--- conflicted
+++ resolved
@@ -7,13 +7,8 @@
 # from jax import numpy as np
 import os
 import us
-<<<<<<< HEAD
-import os
-import pickle
-=======
 import dill as pickle
 import numpy as np
->>>>>>> 014aa9b0
 from pprint import pformat
 import pandas as pd
 #from jax.scipy.stats import gamma, norm
