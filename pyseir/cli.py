import sys, os
import click
import us
import logging
from multiprocessing import Pool
from functools import partial
from pyseir.load_data import cache_all_data
from pyseir.inference.initial_conditions_fitter import generate_start_times_for_state
from pyseir.ensembles.ensemble_runner import run_state
from pyseir.reports.state_report import StateReport
from pyseir.inference import model_fitter
from pyseir.deployment.webui_data_adaptor_v1 import WebUIDataAdaptorV1
from libs.datasets import NYTimesDataset, CDSDataset
sys.path.insert(0, os.path.join(os.path.abspath(os.path.dirname(__file__)), '..'))

root = logging.getLogger()
root.setLevel(logging.INFO)

handler = logging.StreamHandler(sys.stdout)
handler.setLevel(logging.DEBUG)
formatter = logging.Formatter('%(asctime)s - %(filename)s - %(lineno)d - %(levelname)s - %(message)s')
handler.setFormatter(formatter)
root.addHandler(handler)

nyt_dataset = None
cds_dataset = None


def _cache_global_datasets():
    global nyt_dataset, cds_dataset
    if cds_dataset is None:
        cds_dataset = CDSDataset.local()
    if nyt_dataset is None:
        nyt_dataset = NYTimesDataset.load()


@click.group()
def entry_point():
    """Basic entrypoint for cortex subcommands"""
    pass


@entry_point.command()
def download_data():
    cache_all_data()


def _impute_start_dates(state=None, states_only=False):
    if states_only:
        raise NotImplementedError("Impute start dates does not yet implement support for states_only.")

    if state:
        generate_start_times_for_state(state=state.title())
    else:
        for state_obj in us.STATES:
            _impute_start_dates(state_obj.name)


def _run_mle_fits(state=None, states_only=False):
    _cache_global_datasets()
    if state:
        model_fitter.run_state(state.title(), states_only=states_only)
    else:
<<<<<<< HEAD
        for state_obj in us.STATES:
            _run_mle_fits(state_obj.name, states_only=states_only)
=======
        for state_obj in us.STATES + us.TERRITORIES:
            _run_mle_fits(state=state_obj.name, states_only=states_only)
>>>>>>> 0b272782


def _run_ensembles(state=None, ensemble_kwargs=dict(), states_only=False):
    if state:
        run_state(state, ensemble_kwargs=ensemble_kwargs, states_only=states_only)
    else:
        for state_obj in us.STATES:
            run_state(state_obj.name, ensemble_kwargs=ensemble_kwargs, states_only=states_only)


def _generate_state_reports(state=None):
    if state:
        report = StateReport(state.title())
        report.generate_report()
    else:
        for state_obj in us.STATES:
            _generate_state_reports(state_obj.name)


def _map_outputs(state=None, output_interval_days=4, states_only=False,
                 output_dir=None, run_mode='default'):
    output_interval_days = int(output_interval_days)
    _cache_global_datasets()
    if state:
        web_ui_mapper = WebUIDataAdaptorV1(state, output_interval_days=output_interval_days,
                                           run_mode=run_mode, jhu_dataset=nyt_dataset,
                                           cds_dataset=cds_dataset, output_dir=output_dir)
        web_ui_mapper.generate_state(states_only=states_only)
    else:
        for state_obj in us.STATES:
            _map_outputs(state_obj.name, output_interval_days, states_only=states_only,
                         run_mode=run_mode, output_dir=output_dir)


def _run_all(state=None, run_mode='default', generate_reports=True, output_interval_days=4,
             skip_download=False, states_only=False, output_dir=None):

    _cache_global_datasets()

    if not skip_download:
        cache_all_data()

    if state:
        # Deprecate temporarily since not needed.
        # if not states_only:
        #     _impute_start_dates(state.title())
        _run_mle_fits(state, states_only=states_only)
        _run_ensembles(
            state.title(),
            ensemble_kwargs=dict(
                run_mode=run_mode,
                generate_report=generate_reports,
                covid_timeseries=nyt_dataset
            ),
            states_only=states_only
        )
        if generate_reports:
            _generate_state_reports(state.title())
        _map_outputs(state, output_interval_days, states_only=states_only,
                     output_dir=output_dir, run_mode=run_mode)
    else:
        if states_only:
            f = partial(_run_all, run_mode=run_mode, generate_reports=generate_reports,
                        output_interval_days=output_interval_days, skip_download=True, states_only=states_only)
            p = Pool()
            p.map(f, [state_obj.name for state_obj in us.STATES])
            p.close()

        else:
            for state_obj in us.STATES:
                _run_all(state_obj.name, run_mode, generate_reports, output_interval_days, skip_download=True, states_only=states_only)


@entry_point.command()
@click.option('--state', default='', help='State to generate files for. If no state is given, all states are computed.')
@click.option('--states-only', default=False, is_flag=True, type=bool, help='Only model states')
def impute_start_dates(state, states_only):
    _impute_start_dates(state, states_only)


@entry_point.command()
@click.option('--state', default='', help='State to generate files for. If no state is given, all states are computed.')
@click.option('--states-only', default=False, is_flag=True, type=bool, help='Only model states')
def run_mle_fits(state, states_only):
    _run_mle_fits(state, states_only=states_only)


@entry_point.command()
@click.option('--state', default='', help='State to generate files for. If no state is given, all states are computed.')
@click.option('--generate-reports', default=False, is_flag=True, type=bool, help='If False, skip pdf report generation.')
@click.option('--run-mode', default='default', help='State to generate files for. If no state is given, all states are computed.')
@click.option('--states-only', default=False, is_flag=True, type=bool, help='Only model states')
def run_ensembles(state, run_mode, generate_reports, states_only):
    _run_ensembles(state, ensemble_kwargs=dict(run_mode=run_mode, generate_report=generate_reports), states_only=states_only)


@entry_point.command()
@click.option('--state', default='', help='State to generate files for. If no state is given, all states are computed.')
def generate_state_report(state):
    _generate_state_reports(state)


@entry_point.command()
@click.option('--state', default='', help='State to generate files for. If no state is given, all states are computed.')
@click.option('--output-interval-days', default=4, type=int, help='Number of days between outputs for the WebUI payload.')
@click.option('--run-mode', default='default', type=str, help='State to generate files for. If no state is given, all states are computed.')
@click.option('--states-only', default=False, is_flag=True, type=bool, help='Only model states')
def map_outputs(state, output_interval_days, run_mode, states_only):
    _map_outputs(state, output_interval_days=int(output_interval_days), run_mode=run_mode, states_only=states_only)


@entry_point.command()
@click.option('--state', default=None, help='State to generate files for. If no state is given, all states are computed.')
@click.option('--run-mode', default='default',type=str, help='State to generate files for. If no state is given, all states are computed.')
@click.option('--generate-reports', default=False, type=bool, is_flag=True, help='If False, skip pdf report generation.')
@click.option('--output-interval-days', default=4, type=int, help='Number of days between outputs for the WebUI payload.')
@click.option('--skip-download', default=False, is_flag=True, type=bool, help='Skip the download phase.')
@click.option('--output-dir', default=None, type=str, help='Directory to deploy webui output.')
@click.option('--states-only', default=False, is_flag=True, type=bool, help='Only model states')
def run_all(state, run_mode, generate_reports, output_interval_days, skip_download, output_dir, states_only):
    _run_all(state, run_mode, generate_reports, output_interval_days, skip_download=skip_download,
             output_dir=output_dir, states_only=states_only)<|MERGE_RESOLUTION|>--- conflicted
+++ resolved
@@ -61,14 +61,8 @@
     if state:
         model_fitter.run_state(state.title(), states_only=states_only)
     else:
-<<<<<<< HEAD
         for state_obj in us.STATES:
             _run_mle_fits(state_obj.name, states_only=states_only)
-=======
-        for state_obj in us.STATES + us.TERRITORIES:
-            _run_mle_fits(state=state_obj.name, states_only=states_only)
->>>>>>> 0b272782
-
 
 def _run_ensembles(state=None, ensemble_kwargs=dict(), states_only=False):
     if state:
