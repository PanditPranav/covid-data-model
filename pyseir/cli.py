import sys, os
import click
import us
import logging
from multiprocessing import Pool
from functools import partial
from pyseir.load_data import cache_all_data
from pyseir.inference.initial_conditions_fitter import generate_start_times_for_state
from pyseir.inference import infer_rt as infer_rt_module
from pyseir.ensembles.ensemble_runner import run_state, RunMode
from pyseir.reports.state_report import StateReport
from pyseir.inference import model_fitter
from pyseir.deployment.webui_data_adaptor_v1 import WebUIDataAdaptorV1
from libs.datasets import NYTimesDataset, CDSDataset
from pyseir.inference.whitelist_generator import WhitelistGenerator

sys.path.insert(0, os.path.join(os.path.abspath(os.path.dirname(__file__)), ".."))

root = logging.getLogger()
root.setLevel(logging.INFO)

handler = logging.StreamHandler(sys.stdout)
handler.setLevel(logging.DEBUG)
formatter = logging.Formatter(
    "%(asctime)s - %(filename)s - %(lineno)d - %(levelname)s - %(message)s"
)
handler.setFormatter(formatter)
root.addHandler(handler)

nyt_dataset = None
cds_dataset = None

DEFAULT_RUN_MODE = "can-before-hospitalization-new-params"
ALL_STATES = [getattr(state_obj, "name") for state_obj in us.STATES]


def _cache_global_datasets():
    global nyt_dataset, cds_dataset
    if cds_dataset is None:
        cds_dataset = CDSDataset.local()
    if nyt_dataset is None:
        nyt_dataset = NYTimesDataset.load()


@click.group()
def entry_point():
    """Basic entrypoint for cortex subcommands"""
    pass


@entry_point.command()
def download_data():
    cache_all_data()


def _generate_whitelist():
    gen = WhitelistGenerator()
    gen.generate_whitelist()


def _impute_start_dates(state=None, states_only=False):
    if states_only:
        raise NotImplementedError(
            "Impute start dates does not yet implement support for states_only."
        )

    if state:
        generate_start_times_for_state(state=state)
    else:
        for state_name in ALL_STATES:
            _impute_start_dates(state_name)


def _infer_rt(state=None, states_only=False):
    if state:
        infer_rt_module.run_state(state=state, states_only=states_only)
    else:
        for state_name in ALL_STATES:
            _infer_rt(state=state_name, states_only=states_only)


def _run_mle_fits(state=None, states_only=False):
    _cache_global_datasets()
    if state:
        model_fitter.run_state(state, states_only=states_only)
    else:
        for state_name in ALL_STATES:
            _run_mle_fits(state=state_name, states_only=states_only)


def _run_ensembles(state=None, ensemble_kwargs=dict(), states_only=False):
    if state:
        run_state(state, ensemble_kwargs=ensemble_kwargs, states_only=states_only)
    else:
        for state_name in ALL_STATES:
            run_state(
                state_name, ensemble_kwargs=ensemble_kwargs, states_only=states_only
            )


def _generate_state_reports(state=None):
    if state:
        report = StateReport(state)
        report.generate_report()
    else:
        for state_name in ALL_STATES:
            _generate_state_reports(state_name)


<<<<<<< HEAD
def _map_outputs(
    state=None,
    output_interval_days=4,
    states_only=False,
    output_dir=None,
    run_mode="default",
):
=======
def _map_outputs(state=None, output_interval_days=1, states_only=False,
                 output_dir=None, run_mode='default'):
>>>>>>> 8c04152f
    output_interval_days = int(output_interval_days)
    _cache_global_datasets()
    if state:
        web_ui_mapper = WebUIDataAdaptorV1(
            state,
            output_interval_days=output_interval_days,
            run_mode=run_mode,
            jhu_dataset=nyt_dataset,
            cds_dataset=cds_dataset,
            output_dir=output_dir,
        )
        web_ui_mapper.generate_state(states_only=states_only)
    else:
        for state_name in ALL_STATES:
            _map_outputs(
                state_name,
                output_interval_days,
                states_only=states_only,
                run_mode=run_mode,
                output_dir=output_dir,
            )


<<<<<<< HEAD
def _run_all(
    state=None,
    run_mode=DEFAULT_RUN_MODE,
    generate_reports=True,
    output_interval_days=4,
    skip_download=False,
    states_only=False,
    output_dir=None,
    skip_whitelist=False,
):
=======
def _run_all(state=None, run_mode=DEFAULT_RUN_MODE, generate_reports=True, output_interval_days=1,
             skip_download=False, states_only=False, output_dir=None, skip_whitelist=False):
>>>>>>> 8c04152f

    _cache_global_datasets()

    if not skip_download:
        cache_all_data()

    _generate_whitelist()

    if state:
        # Deprecate temporarily since not needed. Our full model fits have
        # superseded these for now. But we may return to a context where this
        # method is used to measure localized Reff.
        # if not states_only:
        #     _impute_start_dates(state)
        _infer_rt(state, states_only=states_only)
        _run_mle_fits(state, states_only=states_only)
        _run_ensembles(
            state,
            ensemble_kwargs=dict(
                run_mode=run_mode,
                generate_report=generate_reports,
                covid_timeseries=nyt_dataset,
            ),
            states_only=states_only,
        )
        if generate_reports:
            _generate_state_reports(state)
        _map_outputs(
            state,
            output_interval_days,
            states_only=states_only,
            output_dir=output_dir,
            run_mode=run_mode,
        )
    else:
        if states_only:
            f = partial(
                _run_all,
                run_mode=run_mode,
                generate_reports=generate_reports,
                output_interval_days=output_interval_days,
                skip_download=True,
                states_only=True,
                output_dir=output_dir,
                skip_whitelist=True,
            )
            p = Pool()
            p.map(f, ALL_STATES)
            p.close()

        else:
            for state_name in ALL_STATES:
                _run_all(
                    state_name,
                    run_mode,
                    generate_reports,
                    output_interval_days,
                    skip_download=True,
                    states_only=False,
                    output_dir=output_dir,
                    skip_whitelist=True,
                )


@entry_point.command()
@click.option(
    "--state",
    default="",
    help="State to generate files for. If no state is given, all states are computed.",
)
@click.option(
    "--states-only", default=False, is_flag=True, type=bool, help="Only model states"
)
def impute_start_dates(state, states_only):
    _impute_start_dates(state, states_only)


@entry_point.command()
def generate_whitelist():
    generate_whitelist()


@entry_point.command()
@click.option(
    "--state",
    default="",
    help="State to generate files for. If no state is given, all states are computed.",
)
@click.option(
    "--states-only", default=False, is_flag=True, type=bool, help="Only model states"
)
def infer_rt(state, states_only):
    _infer_rt(state, states_only=states_only)


@entry_point.command()
@click.option(
    "--state",
    default="",
    help="State to generate files for. If no state is given, all states are computed.",
)
@click.option(
    "--states-only", default=False, is_flag=True, type=bool, help="Only model states"
)
def run_mle_fits(state, states_only):
    _run_mle_fits(state, states_only=states_only)


@entry_point.command()
@click.option(
    "--state",
    default="",
    help="State to generate files for. If no state is given, all states are computed.",
)
@click.option(
    "--generate-reports",
    default=False,
    is_flag=True,
    type=bool,
    help="If False, skip pdf report generation.",
)
@click.option(
    "--run-mode",
    default=DEFAULT_RUN_MODE,
    type=click.Choice([run_mode.value for run_mode in RunMode]),
    help="State to generate files for. If no state is given, all states are computed.",
)
@click.option(
    "--states-only", default=False, is_flag=True, type=bool, help="Only model states"
)
def run_ensembles(state, run_mode, generate_reports, states_only):
    _run_ensembles(
        state,
        ensemble_kwargs=dict(run_mode=run_mode, generate_report=generate_reports),
        states_only=states_only,
    )


@entry_point.command()
@click.option(
    "--state",
    default="",
    help="State to generate files for. If no state is given, all states are computed.",
)
def generate_state_report(state):
    _generate_state_reports(state)


@entry_point.command()
<<<<<<< HEAD
@click.option(
    "--state",
    default="",
    help="State to generate files for. If no state is given, all states are computed.",
)
@click.option(
    "--output-interval-days",
    default=4,
    type=int,
    help="Number of days between outputs for the WebUI payload.",
)
@click.option(
    "--run-mode",
    default=DEFAULT_RUN_MODE,
    type=click.Choice([run_mode.value for run_mode in RunMode]),
    help="State to generate files for. If no state is given, all states are computed.",
)
@click.option(
    "--states-only", default=False, is_flag=True, type=bool, help="Only model states"
)
=======
@click.option('--state', default='', help='State to generate files for. If no state is given, all states are computed.')
@click.option('--output-interval-days', default=1, type=int, help='Number of days between outputs for the WebUI payload.')
@click.option('--run-mode', default=DEFAULT_RUN_MODE, type=click.Choice([run_mode.value for run_mode in RunMode]),
              help='State to generate files for. If no state is given, all states are computed.')
@click.option('--states-only', default=False, is_flag=True, type=bool, help='Only model states')
>>>>>>> 8c04152f
def map_outputs(state, output_interval_days, run_mode, states_only):
    _map_outputs(
        state,
        output_interval_days=int(output_interval_days),
        run_mode=run_mode,
        states_only=states_only,
    )


@entry_point.command()
<<<<<<< HEAD
@click.option(
    "--state",
    default=None,
    help="State to generate files for. If no state is given, all states are computed.",
)
@click.option(
    "--run-mode",
    default=DEFAULT_RUN_MODE,
    type=click.Choice([run_mode.value for run_mode in RunMode]),
    help="State to generate files for. If no state is given, all states are computed.",
)
@click.option(
    "--generate-reports",
    default=False,
    type=bool,
    is_flag=True,
    help="If False, skip pdf report generation.",
)
@click.option(
    "--output-interval-days",
    default=4,
    type=int,
    help="Number of days between outputs for the WebUI payload.",
)
@click.option(
    "--skip-download",
    default=False,
    is_flag=True,
    type=bool,
    help="Skip the download phase.",
)
@click.option(
    "--output-dir", default=None, type=str, help="Directory to deploy webui output."
)
@click.option(
    "--states-only", default=False, is_flag=True, type=bool, help="Only model states"
)
def run_all(
    state,
    run_mode,
    generate_reports,
    output_interval_days,
    skip_download,
    output_dir,
    states_only,
):
    _run_all(
        state,
        run_mode,
        generate_reports,
        output_interval_days,
        skip_download=skip_download,
        output_dir=output_dir,
        states_only=states_only,
    )
=======
@click.option('--state', default=None, help='State to generate files for. If no state is given, all states are computed.')
@click.option('--run-mode', default=DEFAULT_RUN_MODE,type=click.Choice([run_mode.value for run_mode in RunMode]),
              help='State to generate files for. If no state is given, all states are computed.')
@click.option('--generate-reports', default=False, type=bool, is_flag=True, help='If False, skip pdf report generation.')
@click.option('--output-interval-days', default=1, type=int, help='Number of days between outputs for the WebUI payload.')
@click.option('--skip-download', default=False, is_flag=True, type=bool, help='Skip the download phase.')
@click.option('--output-dir', default=None, type=str, help='Directory to deploy webui output.')
@click.option('--states-only', default=False, is_flag=True, type=bool, help='Only model states')
def run_all(state, run_mode, generate_reports, output_interval_days, skip_download, output_dir, states_only):
    _run_all(state, run_mode, generate_reports, output_interval_days, skip_download=skip_download,
             output_dir=output_dir, states_only=states_only)
>>>>>>> 8c04152f


if __name__ == "__main__":
    entry_point()<|MERGE_RESOLUTION|>--- conflicted
+++ resolved
@@ -107,18 +107,13 @@
             _generate_state_reports(state_name)
 
 
-<<<<<<< HEAD
 def _map_outputs(
     state=None,
-    output_interval_days=4,
+    output_interval_days=1,
     states_only=False,
     output_dir=None,
     run_mode="default",
 ):
-=======
-def _map_outputs(state=None, output_interval_days=1, states_only=False,
-                 output_dir=None, run_mode='default'):
->>>>>>> 8c04152f
     output_interval_days = int(output_interval_days)
     _cache_global_datasets()
     if state:
@@ -142,21 +137,16 @@
             )
 
 
-<<<<<<< HEAD
 def _run_all(
     state=None,
     run_mode=DEFAULT_RUN_MODE,
     generate_reports=True,
-    output_interval_days=4,
+    output_interval_days=1,
     skip_download=False,
     states_only=False,
     output_dir=None,
     skip_whitelist=False,
 ):
-=======
-def _run_all(state=None, run_mode=DEFAULT_RUN_MODE, generate_reports=True, output_interval_days=1,
-             skip_download=False, states_only=False, output_dir=None, skip_whitelist=False):
->>>>>>> 8c04152f
 
     _cache_global_datasets()
 
@@ -306,7 +296,6 @@
 
 
 @entry_point.command()
-<<<<<<< HEAD
 @click.option(
     "--state",
     default="",
@@ -314,7 +303,7 @@
 )
 @click.option(
     "--output-interval-days",
-    default=4,
+    default=1,
     type=int,
     help="Number of days between outputs for the WebUI payload.",
 )
@@ -327,13 +316,6 @@
 @click.option(
     "--states-only", default=False, is_flag=True, type=bool, help="Only model states"
 )
-=======
-@click.option('--state', default='', help='State to generate files for. If no state is given, all states are computed.')
-@click.option('--output-interval-days', default=1, type=int, help='Number of days between outputs for the WebUI payload.')
-@click.option('--run-mode', default=DEFAULT_RUN_MODE, type=click.Choice([run_mode.value for run_mode in RunMode]),
-              help='State to generate files for. If no state is given, all states are computed.')
-@click.option('--states-only', default=False, is_flag=True, type=bool, help='Only model states')
->>>>>>> 8c04152f
 def map_outputs(state, output_interval_days, run_mode, states_only):
     _map_outputs(
         state,
@@ -344,7 +326,6 @@
 
 
 @entry_point.command()
-<<<<<<< HEAD
 @click.option(
     "--state",
     default=None,
@@ -365,7 +346,7 @@
 )
 @click.option(
     "--output-interval-days",
-    default=4,
+    default=1,
     type=int,
     help="Number of days between outputs for the WebUI payload.",
 )
@@ -400,19 +381,6 @@
         output_dir=output_dir,
         states_only=states_only,
     )
-=======
-@click.option('--state', default=None, help='State to generate files for. If no state is given, all states are computed.')
-@click.option('--run-mode', default=DEFAULT_RUN_MODE,type=click.Choice([run_mode.value for run_mode in RunMode]),
-              help='State to generate files for. If no state is given, all states are computed.')
-@click.option('--generate-reports', default=False, type=bool, is_flag=True, help='If False, skip pdf report generation.')
-@click.option('--output-interval-days', default=1, type=int, help='Number of days between outputs for the WebUI payload.')
-@click.option('--skip-download', default=False, is_flag=True, type=bool, help='Skip the download phase.')
-@click.option('--output-dir', default=None, type=str, help='Directory to deploy webui output.')
-@click.option('--states-only', default=False, is_flag=True, type=bool, help='Only model states')
-def run_all(state, run_mode, generate_reports, output_interval_days, skip_download, output_dir, states_only):
-    _run_all(state, run_mode, generate_reports, output_interval_days, skip_download=skip_download,
-             output_dir=output_dir, states_only=states_only)
->>>>>>> 8c04152f
 
 
 if __name__ == "__main__":
