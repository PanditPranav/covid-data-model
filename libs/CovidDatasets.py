--- conflicted
+++ resolved
@@ -236,19 +236,9 @@
 
 
 class JHUDataset(Dataset):
-<<<<<<< HEAD
-    _CONFIRMED_GLOBAL_URL = r'https://github.com/CSSEGISandData/COVID-19/blob/master/csse_covid_19_data/csse_covid_19_time_series/time_series_covid19_confirmed_global.csv'
-    _DEATHS_GLOBAL_URL = r'https://github.com/CSSEGISandData/COVID-19/blob/master/csse_covid_19_data/csse_covid_19_time_series/time_series_covid19_deaths_global.csv'
-    _POPULATION_URL = r'https://raw.githubusercontent.com/covid-projections/covid-data-model/master/data/populations.csv'
-    _BEDS_URL = r'https://raw.githubusercontent.com/covid-projections/covid-data-model/master/data/beds.csv'
-
-    # JHU seems to change the names of their fields a lot, so this provides a simple way to wrangle them all
-
-=======
     # The date of the first JHU data snapshot.
     _FIRST_JHU_DATE = datetime.date(2020, 1, 22)
     _JHU_URL_TEMPLATE = 'https://raw.githubusercontent.com/covid-projections/covid-data-public/master/data/cases-jhu/csse_covid_19_daily_reports/{}.csv'
->>>>>>> 37b42130
 
     def __init__(self, filter_past_date=None):
         super().__init__(start_date=datetime.datetime(year=2020, month=3, day=3), filter_past_date=filter_past_date)
@@ -285,27 +275,6 @@
             return country
 
         day_reports = []
-<<<<<<< HEAD
-        for f in os.listdir(daily_reports_dir):
-            if os.path.splitext(f)[1] == '.csv':
-                # For each data file in the directory
-                df = pd.read_csv(os.path.join(daily_reports_dir, f))
-                df = df.rename(columns=self._fieldname_map)
-                df = df.assign(**{self.DATE_FIELD: datetime.datetime.strptime(f.split('.')[0], '%m-%d-%Y')})
-                # Select out the subset of fields we care about
-                if self.COUNTY_FIELD not in df.columns:
-                    df[self.COUNTY_FIELD] = df[self.STATE_FIELD].dropna().apply(parse_county)
-                df = df[[self.DATE_FIELD, self.COUNTRY_FIELD, self.STATE_FIELD, self.COUNTY_FIELD, self.CASE_FIELD,
-                         self.DEATH_FIELD, self.RECOVERED_FIELD]]
-                # Parse the states from their longhand into their abbreviations
-                df[self.STATE_FIELD] = df[self.STATE_FIELD].dropna().apply(parse_state)
-                # Parse the 'US' entries into 'USA'
-                df[self.COUNTRY_FIELD] = df[self.COUNTRY_FIELD].apply(parse_country)
-                # Append the record dates by converting the file name into a datetime object
-                # Only process the csv files
-                day_reports.append(df)
-        return pd.concat(day_reports).reset_index(drop=True)  # Concat said reports into a single DataFrame
-=======
         snapshot_date = self._FIRST_JHU_DATE
         while True:
             csv_url = self._JHU_URL_TEMPLATE.format(snapshot_date.strftime('%m-%d-%Y'))
@@ -341,7 +310,6 @@
 
         full_report.info()
         return full_report.drop('index', axis=1)
->>>>>>> 37b42130
 
     def get_raw_timeseries(self):
         return self.transform_jhu_timeseries()
