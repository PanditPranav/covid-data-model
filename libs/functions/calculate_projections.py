import pandas as pd
import datetime
import os.path
import simplejson

from libs.us_state_abbrev import US_STATE_ABBREV
from libs.datasets import FIPSPopulation
from libs.datasets.can_model_output_schema import (
    CAN_MODEL_OUTPUT_SCHEMA,
    CAN_MODEL_OUTPUT_SCHEMA_EXCLUDED_COLUMNS,
)
from libs.datasets.projections_schema import (
    CALCULATED_PROJECTION_HEADERS_STATES,
    CALCULATED_PROJECTION_HEADERS_COUNTIES,
)
from libs.enums import Intervention
from libs.constants import NULL_VALUE

from pandarallel import pandarallel


def _calc_short_fall(x):
    return abs(x.beds - x.all_hospitalized) if x.all_hospitalized > x.beds else 0


def _get_hospitals_and_shortfalls(df, date_out):
    first_record_after_date = df[(df.date > date_out)].iloc[0]
    hospital_short_fall_columns = ["all_hospitalized", "short_fall"]
    return tuple(first_record_after_date[hospital_short_fall_columns].values)


def _beds_after_given_date(df, date_out):
    if df[(df.date > date_out)].empty:
        return df["beds"].max()
    first_record_after_date = df[(df.date > date_out)].iloc[0]
    bed_columns = ["beds"]
    return first_record_after_date[bed_columns].values[0]


def _read_json_as_df(path):
    # TODO: read this from a dataset class
    df = pd.DataFrame.from_records(
        simplejson.load(open(path, "r")),
        columns=CAN_MODEL_OUTPUT_SCHEMA,
        exclude=CAN_MODEL_OUTPUT_SCHEMA_EXCLUDED_COLUMNS,
    )

    df["date"] = pd.to_datetime(df.date, format="%m/%d/%y")
    df["all_hospitalized"] = df["all_hospitalized"].astype("int")
    df["beds"] = df["beds"].astype("int")
    df["dead"] = df["dead"].astype("int")
    df["population"] = df["population"].astype("int")
    df["r_t"] = df["r_t"].astype("float")
    df["r_t_stdev"] = df["r_t_stdev"].astype("float")
    return df


def _calculate_projection_data(state, file_path, fips=None):
    """
    Given a file path, return the calculations we perform for that file.
    Note in the future maybe return a data type to keep type clarity
    """
    # get 16 and 32 days out from now
    today = datetime.datetime.now()
    sixteen_days = today + datetime.timedelta(days=16)
    thirty_two_days = today + datetime.timedelta(days=32)

    record = {}

    if os.path.exists(file_path):
        df = _read_json_as_df(file_path)
        df["short_fall"] = df.apply(_calc_short_fall, axis=1)

        hosp_16_days, short_fall_16_days = _get_hospitals_and_shortfalls(
            df, sixteen_days
        )
        hosp_32_days, short_fall_32_days = _get_hospitals_and_shortfalls(
            df, thirty_two_days
        )

        df["new_deaths"] = df.dead - df.dead.shift(1)
        hospitals_shortfall_date = NULL_VALUE
        if not df[(df["short_fall"] > 0)].empty:
            hospitals_shortfall_date = df[(df["short_fall"] > 0)].iloc[0].date
        mean_hospitalizations = df.all_hospitalized.mean().round(0)
        mean_deaths = df.new_deaths.mean()

        peak_hospitalizations_date = df.iloc[df.all_hospitalized.idxmax()].date
        beds_at_peak_hospitalization_date = _beds_after_given_date(
            df, peak_hospitalizations_date
        )
        peak_hospitalizations_short_falls = df.iloc[
            df.all_hospitalized.idxmax()
        ].short_fall
        peak_deaths_date = df.iloc[df.new_deaths.idxmax()].date
        population = df.iloc[0].population
<<<<<<< HEAD
        r_t = df.iloc[-1].r_t # use the last row until we have a way to get day 0 reliably
        r_t_stdev = df.iloc[-1].r_t_stdev # ditto
        return [
            hosp_16_days,
            hosp_32_days,
            short_fall_16_days,
            short_fall_32_days,
            mean_hospitalizations,
            mean_deaths,
            peak_hospitalizations_date,
            peak_deaths_date,
            hospitals_shortfall_date,
            peak_hospitalizations_short_falls,
            beds_at_peak_hospitalization_date,
            population,
            r_t,
            r_t_stdev
        ]
    return None
=======

        record["State"] = state
        if fips:
            record["FIPS"] = fips

        record["16-day_Hospitalization_Prediction"] = hosp_16_days
        record["32-day_Hospitalization_Prediction"] = hosp_32_days
        record["16-day_Beds_Shortfall"] = short_fall_16_days
        record["32-day_Beds_Shortfall"] = short_fall_32_days
        record["Mean Hospitalizations"] = mean_hospitalizations
        record["Mean Deaths"] = mean_deaths
        record["Peak Hospitalizations On"] = peak_hospitalizations_date
        record["Peak Deaths On"] = peak_deaths_date
        record["Hospital Shortfall Date"] = hospitals_shortfall_date
        record["Peak Hospitlizations Shortfall"] = peak_hospitalizations_short_falls
        record["Beds at Peak Hospitilization Date"] = beds_at_peak_hospitalization_date
        record["Population"] = population

    return pd.Series(record)

>>>>>>> 859500bd

def _get_intervention_type(intervention_type, state, state_interventions_df):
    if intervention_type == Intervention.SELECTED_INTERVENTION.value:
        state_intervention_results = state_interventions_df.loc[
            state_interventions_df["state"] == state
        ]["intervention"]
        if not state_intervention_results.empty:
            intervention_string = state_intervention_results.values[0]
            return Intervention.from_str(intervention_string).value
    return intervention_type


def get_state_projections_df(
    input_dir, initial_intervention_type, state_interventions_df
):
    """
    for each state in our data look at the results we generated via run.py
    to create the projections

    columns=CALCULATED_PROJECTION_HEADERS_STATES
    """

    states_df = pd.DataFrame(US_STATE_ABBREV.values(), columns=["state"])
    states_df.loc[:, "intervention_type"] = states_df.state.apply(
        lambda x: _get_intervention_type(
            initial_intervention_type, x, state_interventions_df
        )
    )
    states_df.loc[:, "path"] = states_df.apply(
        lambda x: get_file_path(input_dir, x.state, x.intervention_type, fips=None),
        axis=1,
    ).values
    new_df = states_df.parallel_apply(
        lambda x: _calculate_projection_data(x.state, x.path, fips=None), axis=1
    )
    num_processed_states = new_df.notnull().sum()["State"]

    print(f"Missing {num_processed_states} states were in input_dir: {input_dir}")
    return new_df


def get_file_path(input_dir, state, intervention_type, fips=None):
    if fips:
        file_name = f"{state}.{fips}.{intervention_type}.json"
    else:
        file_name = f"{state}.{intervention_type}.json"
    return os.path.join(input_dir, file_name)


def get_county_projections_df(
    input_dir, initial_intervention_type, state_interventions_df
):
    """
    for each state in our data look at the results we generated via run.py
    to create the projections

    #columns=CALCULATED_PROJECTION_HEADERS_COUNTIES)
    """
    fips_pd = FIPSPopulation.local().data  # to get the state, county & fips

    county_df = fips_pd[["state", "fips"]]
    county_df.loc[:, "intervention_type"] = county_df.state.apply(
        lambda x: _get_intervention_type(
            initial_intervention_type, x, state_interventions_df
        )
    )
    county_df.loc[:, "path"] = county_df.apply(
        lambda x: get_file_path(input_dir, x.state, x.intervention_type, fips=x.fips),
        axis=1,
    ).values
    new_df = county_df.parallel_apply(
        lambda x: _calculate_projection_data(x.state, x.path, fips=x.fips), axis=1
    )

    missing = new_df.isnull().sum()["State"]

    if missing > 2000:
        raise Exception(f"Missing a majority of counties from input_dir: {input_dir}")
    print(f"Models missing for {missing} counties")
    return new_df<|MERGE_RESOLUTION|>--- conflicted
+++ resolved
@@ -50,8 +50,8 @@
     df["beds"] = df["beds"].astype("int")
     df["dead"] = df["dead"].astype("int")
     df["population"] = df["population"].astype("int")
-    df["r_t"] = df["r_t"].astype("float")
-    df["r_t_stdev"] = df["r_t_stdev"].astype("float")
+    df["Rt"] = df["Rt"].astype("float")
+    df["Rt_ci90"] = df["Rt_ci90"].astype("float")
     return df
 
 
@@ -94,27 +94,9 @@
         ].short_fall
         peak_deaths_date = df.iloc[df.new_deaths.idxmax()].date
         population = df.iloc[0].population
-<<<<<<< HEAD
-        r_t = df.iloc[-1].r_t # use the last row until we have a way to get day 0 reliably
-        r_t_stdev = df.iloc[-1].r_t_stdev # ditto
-        return [
-            hosp_16_days,
-            hosp_32_days,
-            short_fall_16_days,
-            short_fall_32_days,
-            mean_hospitalizations,
-            mean_deaths,
-            peak_hospitalizations_date,
-            peak_deaths_date,
-            hospitals_shortfall_date,
-            peak_hospitalizations_short_falls,
-            beds_at_peak_hospitalization_date,
-            population,
-            r_t,
-            r_t_stdev
-        ]
-    return None
-=======
+        Rt = df.iloc[-1].Rt # use the last row until we have a way to get day 0 reliably
+        Rt_ci90 = df.iloc[-1].Rt_ci90 # ditto
+
 
         record["State"] = state
         if fips:
@@ -132,10 +114,11 @@
         record["Peak Hospitlizations Shortfall"] = peak_hospitalizations_short_falls
         record["Beds at Peak Hospitilization Date"] = beds_at_peak_hospitalization_date
         record["Population"] = population
+        record["Rt"] = Rt
+        record["Rt_ci90"] = Rt_ci90
 
     return pd.Series(record)
 
->>>>>>> 859500bd
 
 def _get_intervention_type(intervention_type, state, state_interventions_df):
     if intervention_type == Intervention.SELECTED_INTERVENTION.value:
