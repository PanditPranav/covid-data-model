#!/bin/bash
# deploy_dod.sh - Deploy DoD assets.
#
# By default writes to dod_results/ directory.
# Set BUCKET_NAME env var to deploy to S3 instead.

set -o nounset
set -o errexit

# Go to repo root.
cd "$(dirname "$0")"

# Directory for intermediate model files used by deploy_dod_dataset.py.
MODELS_DIR="results"
RESULTS_DIR="results/dod_results"
mkdir -p "${MODELS_DIR}"

# Run State and County level models
<<<<<<< HEAD
pyseir run-all --state=California --run-mode=can-before-hospitalization --output-dir="${MODELS_DIR}"
#./run_model.py state -o "${MODELS_DIR}/state"
#./run_model.py county -o "${MODELS_DIR}/county"
=======
./run.py model state -o "${MODELS_DIR}/state"
./run.py model county -o "${MODELS_DIR}/county"
>>>>>>> ff93bcb4

mkdir -p dod_results
./run.py deploy-dod -i "${MODELS_DIR}" -o "${RESULTS_DIR}"<|MERGE_RESOLUTION|>--- conflicted
+++ resolved
@@ -16,14 +16,9 @@
 mkdir -p "${MODELS_DIR}"
 
 # Run State and County level models
-<<<<<<< HEAD
 pyseir run-all --state=California --run-mode=can-before-hospitalization --output-dir="${MODELS_DIR}"
-#./run_model.py state -o "${MODELS_DIR}/state"
-#./run_model.py county -o "${MODELS_DIR}/county"
-=======
-./run.py model state -o "${MODELS_DIR}/state"
-./run.py model county -o "${MODELS_DIR}/county"
->>>>>>> ff93bcb4
+#./run.py model state -o "${MODELS_DIR}/state"
+#./run.py model county -o "${MODELS_DIR}/county"
 
 mkdir -p dod_results
 ./run.py deploy-dod -i "${MODELS_DIR}" -o "${RESULTS_DIR}"